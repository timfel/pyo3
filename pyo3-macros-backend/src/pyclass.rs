--- conflicted
+++ resolved
@@ -804,29 +804,13 @@
         let cls = self.cls;
         if self.attr.is_immutable {
             quote! {
-<<<<<<< HEAD
-                impl<'a> ::pyo3::derive_utils::ExtractExt<'a> for &'a #cls
-                {
-                    type Target = ::pyo3::PyRef<'a, #cls>;
-=======
                 impl<'a> _pyo3::derive_utils::ExtractExt<'a> for &'a #cls
                 {
                     type Target = _pyo3::PyRef<'a, #cls>;
->>>>>>> 6f39deaa
-                }
-            }
-        } else {
-            quote! {
-<<<<<<< HEAD
-                impl<'a> ::pyo3::derive_utils::ExtractExt<'a> for &'a #cls
-                {
-                    type Target = ::pyo3::PyRef<'a, #cls>;
-                }
-
-                impl<'a> ::pyo3::derive_utils::ExtractExt<'a> for &'a mut #cls
-                {
-                    type Target = ::pyo3::PyRefMut<'a, #cls>;
-=======
+                }
+            }
+        } else {
+            quote! {
                 impl<'a> _pyo3::derive_utils::ExtractExt<'a> for &'a #cls
                 {
                     type Target = _pyo3::PyRef<'a, #cls>;
@@ -835,7 +819,6 @@
                 impl<'a> _pyo3::derive_utils::ExtractExt<'a> for &'a mut #cls
                 {
                     type Target = _pyo3::PyRefMut<'a, #cls>;
->>>>>>> 6f39deaa
                 }
             }
         }
@@ -946,19 +929,16 @@
             }
         };
 
-<<<<<<< HEAD
         let mutability = if self.attr.is_immutable {
             quote! {
-                 ::pyo3::pycell::Immutable
-            }
-        } else {
-            quote! {
-                ::pyo3::pycell::Mutable
-            }
-        };
-
-=======
->>>>>>> 6f39deaa
+                 _pyo3::pycell::Immutable
+            }
+        } else {
+            quote! {
+                _pyo3::pycell::Mutable
+            }
+        };
+
         quote! {
             impl _pyo3::impl_::pyclass::PyClassImpl for #cls {
                 const DOC: &'static str = #doc;
