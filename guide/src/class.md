--- conflicted
+++ resolved
@@ -51,7 +51,6 @@
 ```
 
 Because Python objects are freely shared between threads by the Python interpreter, all types annotated with `#[pyclass]` must implement `Send` (unless annotated with [`#[pyclass(unsendable)]`](#customizing-the-class)).
-<<<<<<< HEAD
 
 The above example generates implementations for [`PyTypeInfo`], [`PyTypeObject`], and [`PyClass`] for `MyClass` and `MyEnum`. To see these generated implementations, refer to the [implementation details](#implementation-details) at the end of this chapter.
 
@@ -95,10 +94,6 @@
 created from Rust, but not from Python.
 
 For arguments, see the `Method arguments` section below.
-=======
-
-The above example generates implementations for [`PyTypeInfo`], [`PyTypeObject`], and [`PyClass`] for `MyClass` and `MyEnum`. To see these generated implementations, refer to the [implementation details](#implementation-details) at the end of this chapter.
->>>>>>> 2dafe7a2
 
 ## Adding the class to a module
 
