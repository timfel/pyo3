--- conflicted
+++ resolved
@@ -10,90 +10,12 @@
     meth_attrs: &mut Vec<syn::Attribute>,
 ) -> syn::Result<TokenStream> {
     check_generic(sig)?;
-
-<<<<<<< HEAD
-    let spec = FnSpec::parse(name, sig, &mut *meth_attrs)?;
-
-    let mut parse_erroneous_text_signature = |alt_name: Option<&str>, error_msg: &str| {
-        let python_name;
-        let python_name = match alt_name {
-            None => name,
-            Some(alt_name) => {
-                python_name = syn::Ident::new(alt_name, name.span());
-                &python_name
-            }
-        };
-        // try to parse anyway to give better error messages
-        if let Some(text_signature) =
-            utils::parse_text_signature_attrs(&mut *meth_attrs, python_name)?
-        {
-            Err(syn::Error::new_spanned(text_signature, error_msg))
-        } else {
-            Ok(None)
-        }
-    };
-
-    let text_signature = match &spec.tp {
-        FnType::Fn | FnType::PySelfNew(_) | FnType::FnClass | FnType::FnStatic => {
-            utils::parse_text_signature_attrs(&mut *meth_attrs, name)?
-        }
-        FnType::FnNew => parse_erroneous_text_signature(
-            Some("__new__"),
-            "text_signature not allowed on __new__; if you want to add a signature on \
-             __new__, put it on the struct definition instead",
-        )?,
-        FnType::FnCall => parse_erroneous_text_signature(
-            Some("__call__"),
-            "text_signature not allowed on __call__",
-        )?,
-        FnType::Getter(getter_name) => parse_erroneous_text_signature(
-            getter_name.as_ref().map(|v| &**v),
-            "text_signature not allowed on getter",
-        )?,
-        FnType::Setter(setter_name) => parse_erroneous_text_signature(
-            setter_name.as_ref().map(|v| &**v),
-            "text_signature not allowed on setter",
-        )?,
-    };
-    let doc = utils::get_doc(&meth_attrs, text_signature, true)?;
-
-    Ok(match spec.tp {
-        FnType::Fn => impl_py_method_def(name, doc, &spec, &impl_wrap(cls, name, &spec, true)),
-        FnType::PySelfNew(ref self_ty) => impl_py_method_def(
-            name,
-            doc,
-            &spec,
-            &impl_wrap_pyslf(cls, name, &spec, self_ty, true),
-        ),
-        FnType::FnNew => impl_py_method_def_new(name, doc, &impl_wrap_new(cls, name, &spec)),
-        FnType::FnCall => impl_py_method_def_call(name, doc, &impl_wrap(cls, name, &spec, false)),
-        FnType::FnClass => impl_py_method_def_class(name, doc, &impl_wrap_class(cls, name, &spec)),
-        FnType::FnStatic => {
-            impl_py_method_def_static(name, doc, &impl_wrap_static(cls, name, &spec))
-        }
-        FnType::Getter(ref getter) => {
-            let takes_py = match &*spec.args {
-                [] => false,
-                [arg] if utils::if_type_is_python(arg.ty) => true,
-                _ => {
-                    return Err(syn::Error::new_spanned(
-                        spec.args[0].ty,
-                        "Getter function can only have one argument of type pyo3::Python!",
-                    ));
-                }
-            };
-            impl_py_getter_def(name, doc, getter, &impl_wrap_getter(cls, name, takes_py))
-        }
-        FnType::Setter(ref setter) => {
-            impl_py_setter_def(name, doc, setter, &impl_wrap_setter(cls, name, &spec))
-=======
     let spec = FnSpec::parse(sig, &mut *meth_attrs, true)?;
 
     Ok(match spec.tp {
         FnType::Fn => impl_py_method_def(&spec, &impl_wrap(cls, &spec, true)),
         FnType::PySelf(ref self_ty) => {
             impl_py_method_def(&spec, &impl_wrap_pyslf(cls, &spec, self_ty, true))
->>>>>>> c8cb3adc
         }
         FnType::FnNew => impl_py_method_def_new(&spec, &impl_wrap_new(cls, &spec)),
         FnType::FnCall => impl_py_method_def_call(&spec, &impl_wrap(cls, &spec, false)),
