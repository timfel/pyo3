--- conflicted
+++ resolved
@@ -1,9 +1,5 @@
 //! `PyClass` and related traits.
-<<<<<<< HEAD
-use crate::pycell::Mutability;
-=======
 use crate::pycell::{Immutable, Mutable};
->>>>>>> 6f39deaa
 use crate::{
     callback::IntoPyCallbackOutput,
     ffi,
@@ -40,17 +36,8 @@
     type Mutability: Mutability;
 }
 
-<<<<<<< HEAD
-pub unsafe trait MutablePyClass: PyClass {}
-pub unsafe trait ImmutablePyClass: PyClass {}
-
-/// For collecting slot items.
-#[derive(Default)]
-struct TypeSlots(Vec<ffi::PyType_Slot>);
-=======
 pub trait MutablePyClass: PyClass<Mutability = Mutable> {}
 pub trait ImmutablePyClass: PyClass<Mutability = Immutable> {}
->>>>>>> 6f39deaa
 
 impl<T> MutablePyClass for T where T: PyClass<Mutability = Mutable> {}
 impl<T> ImmutablePyClass for T where T: PyClass<Mutability = Immutable> {}
