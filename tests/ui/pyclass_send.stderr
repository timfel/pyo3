--- conflicted
+++ resolved
@@ -11,11 +11,8 @@
 5   | struct NotThreadSafe {
     |        ^^^^^^^^^^^^^
 note: required by a bound in `ThreadCheckerStub`
-<<<<<<< HEAD
    --> src/class/impl_.rs:728:33
-=======
    --> src/impl_/pyclass.rs
->>>>>>> 6f39deaa
     |
 728 | pub struct ThreadCheckerStub<T: Send>(PhantomData<T>);
     |                                 ^^^^ required by this bound in `ThreadCheckerStub`
